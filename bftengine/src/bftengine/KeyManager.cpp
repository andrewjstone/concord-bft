--- conflicted
+++ resolved
@@ -24,21 +24,18 @@
       clusterSize_(id->clusterSize),
       client_(id->cl),
       keyStore_{id->clusterSize, *id->reservedPages, id->sizeOfReservedPage},
-      pathDetector_(id->pathDetect),
       multiSigKeyHdlr_(id->kg),
-      keysView_(id->sl, id->clusterSize),
+      keysView_(id->sec, id->clusterSize),
       timers_(*(id->timers)) {
-  registryToExchange_.push_back(id->kg);
+  registryToExchange_.push_back(id->ke);
+  if (keyStore_.exchangedReplicas.size() == 0) {
+    return;
+  }
+  LOG_INFO(KEY_EX_LOG, "Loading replcia's key view");
+  ConcordAssert(keysView_.load());
   // If all keys were exchange on start
   if (keyStore_.exchangedReplicas.size() == clusterSize_) {
-    // it's possible that all keys were exchanged but this replica crashed before the rotation.
-    // So it has an outstandingPrivateKey.
-    if (keysView_.privateKey.empty()) {
-      keysView_.rotate(keysView_.privateKey, keysView_.outstandingPrivateKey);
-      keysView_.save();
-      ConcordAssert(keysView_.privateKey.empty() == false);
-    }
-    LOG_DEBUG(KEY_EX_LOG, "building crypto system ");
+    LOG_INFO(KEY_EX_LOG, "building crypto system ");
     notifyRegistry();
     keysExchanged = true;
     LOG_INFO(KEY_EX_LOG, "All replicas keys loaded from reserved pages, can start accepting msgs");
@@ -85,79 +82,48 @@
   metrics_->keyExchangedCounter.Get().Inc();
 
   if (kemsg.repID == repID_) {
-    keysView_.rotate(keysView_.outstandingPrivateKey, keysView_.publishPrivateKey);
-    keysView_.save();
+    keysView_.rotate(keysView_.keys().outstandingPrivateKey, keysView_.keys().generatedPrivateKey);
   }
 
   return "ok";
 }
 
-// Responsible to open the gate when all keys where exchanged on start.
-// The consensus for the initial key exchange must be performed on the fast path i.e. to ensure that all replicas have
-// recieved the key. once the set contains all replicas the crypto system is being updated and the gate is open.
+// Once the set contains all replicas the crypto system is being updated and the gate is open.
 void KeyManager::onInitialKeyExchange(KeyExchangeMsg& kemsg, const uint64_t& sn) {
   // For some reason we recieved a key for a replica that already exchanged it's key.
   if (keyStore_.exchangedReplicas.find(kemsg.repID) != keyStore_.exchangedReplicas.end()) {
-    if (!pathDetector_->isSlowPath(sn)) {
-      // It shouldn't happen, that two keys from the same replica arrive in the fast path.
-      // It means that a race on a key between the replicas.
-      // The missing data mechanism can cause this, but it was handled to use slow path during key-exchange.
-      LOG_ERROR(KEY_EX_LOG, "Conflicting Keys for Replica [" << kemsg.repID << "] already exchanged initial key");
-      ConcordAssert(false);
-    }
     LOG_DEBUG(KEY_EX_LOG, "Replica [" << kemsg.repID << "] already exchanged initial key");
-    return;
-  }
-  // If replicπcl id is not in set, check that it arrived in fast path in order to ensure n out of n.
-  // If arrived in slow path do not insert to data structure and if repID == this.repID re-send keyexchange.
-  // If arrived in fast path set private key to oustanding.
-  if (pathDetector_->isSlowPath(sn)) {
-    LOG_INFO(KEY_EX_LOG,
-             "Initial key exchanged for replica ["
-                 << kemsg.repID << "] is dropped, Consensus reached without n out of n participation");
-    if (kemsg.repID == repID_) {
-      waitForFullCommunication();
-      // In order not to bomb the system, send within 50-150 ms
-      srand(time(NULL));
-      auto millSleep = rand() % 100 + 50;
-      LOG_INFO(KEY_EX_LOG, "Resending initial key exchange within " << millSleep << "ms");
-      std::this_thread::sleep_for(std::chrono::milliseconds(millSleep));
-      sendKeyExchange();
-    }
-    metrics_->DroppedMsgsCounter.Get().Inc();
-    return;
+    ConcordAssert(false);
   }
 
   if (kemsg.repID == repID_) {
-    keysView_.rotate(keysView_.outstandingPrivateKey, keysView_.publishPrivateKey);
-    keysView_.save();
-  }
-
-  keyStore_.push(kemsg, sn);
+    keysView_.rotate(keysView_.keys().outstandingPrivateKey, keysView_.keys().generatedPrivateKey);
+  }
+
   LOG_INFO(KEY_EX_LOG, "Initial key exchanged for replica [" << kemsg.repID << "]");
   keyStore_.exchangedReplicas.insert(kemsg.repID);
   metrics_->keyExchangedOnStartCounter.Get().Inc();
   LOG_INFO(KEY_EX_LOG, "Exchanged [" << keyStore_.exchangedReplicas.size() << "] out of [" << clusterSize_ << "]");
-  if (keyStore_.exchangedReplicas.size() == clusterSize_) {
-    keysView_.rotate(keysView_.privateKey, keysView_.outstandingPrivateKey);
-<<<<<<< HEAD
-    keysView_.seqnum = sn;
-=======
->>>>>>> 8737c8f1
-    keysView_.save();
-    LOG_INFO(KEY_EX_LOG, "building crypto system ");
-    notifyRegistry();
-    keysExchanged = true;
-    LOG_INFO(KEY_EX_LOG, "All replicas exchanged keys, can start accepting msgs");
-  }
+
+  if (keyStore_.exchangedReplicas.size() < clusterSize_) {
+    keyStore_.push(kemsg, sn);
+    return;
+  }
+  // All keys were exchanged
+  LOG_INFO(KEY_EX_LOG, "building crypto system ");
+  keysView_.rotate(keysView_.keys().privateKey, keysView_.keys().outstandingPrivateKey);
+  keyStore_.push(kemsg, sn);
+  notifyRegistry();
+  keysExchanged = true;
+  LOG_INFO(KEY_EX_LOG, "All replicas exchanged keys, can start accepting msgs");
 }
 
 void KeyManager::notifyRegistry() {
   for (uint32_t i = 0; i < clusterSize_; i++) {
-    keysView_.publicKeys[i] = keyStore_.getReplicaPublicKey(i).key;
+    keysView_.keys().publicKeys[i] = keyStore_.getReplicaPublicKey(i).key;
     if (i == repID_) {
       std::for_each(registryToExchange_.begin(), registryToExchange_.end(), [this](IKeyExchanger* e) {
-        e->onPrivateKeyExchange(keysView_.privateKey, keyStore_.getReplicaPublicKey(repID_).key);
+        e->onPrivateKeyExchange(keysView_.keys().privateKey, keyStore_.getReplicaPublicKey(repID_).key);
       });
       continue;
     }
@@ -168,28 +134,22 @@
   keysView_.save();
 }
 
-void KeyManager::loadCryptoKeysFromFile(const std::string& path, const uint16_t repID, const uint16_t numReplicas) {
-  std::shared_ptr<ISaverLoader> sl(new FileSaverLoader(path, repID));
-  KeysView kv(sl, numReplicas);
+void KeyManager::loadCryptoFromKeyView(std::shared_ptr<ISecureStore> sec,
+                                       const uint16_t repID,
+                                       const uint16_t numReplicas) {
+  KeysView kv(sec, numReplicas);
+  if (!kv.load()) {
+    LOG_ERROR(KEY_EX_LOG, "Couldn't load keys");
+    return;
+  }
   for (int i = 0; i < numReplicas; ++i) {
     if (i == repID) {
-      CryptoManager::instance().onPrivateKeyExchange(kv.privateKey, kv.publicKeys[i]);
+      CryptoManager::instance().onPrivateKeyExchange(kv.keys().privateKey, kv.keys().publicKeys[i]);
       continue;
     }
-    CryptoManager::instance().onPublicKeyExchange(kv.publicKeys[i], i);
-  }
-}
-<<<<<<< HEAD
-
-SeqNum KeyManager::getViewExchangedSequnceNumber(const std::string& path,
-                                                 const uint16_t repID,
-                                                 const uint16_t numReplicas) {
-  std::shared_ptr<ISaverLoader> sl(new FileSaverLoader(path, repID));
-  KeysView kv(sl, numReplicas);
-  return kv.seqnum;
-}
-=======
->>>>>>> 8737c8f1
+    CryptoManager::instance().onPublicKeyExchange(kv.keys().publicKeys[i], i);
+  }
+}
 
 // The checkpoint is the point where keys are rotated.
 void KeyManager::onCheckpoint(const int& num) {
@@ -200,10 +160,8 @@
     metrics_->publicKeyRotated.Get().Inc();
     if (id != repID_) continue;
     LOG_INFO(KEY_EX_LOG, "Rotating private key");
-    keysView_.rotate(keysView_.privateKey, keysView_.outstandingPrivateKey);
-    keysView_.save();
-  }
-  keysView_.seqnum = num * 150;
+    keysView_.rotate(keysView_.keys().privateKey, keysView_.keys().outstandingPrivateKey);
+  }
   LOG_INFO(KEY_EX_LOG, "Check point  " << num << " trigerred rotation ");
   LOG_INFO(KEY_EX_LOG, "building crypto system ");
   notifyRegistry();
@@ -215,31 +173,47 @@
   return keyStore_.getReplicaPublicKey(repID);
 }
 
+// Called at the end of a state transfer.
 void KeyManager::loadKeysFromReservedPages() {
-  if (!keyStore_.loadAllReplicasKeyStoresFromReservedPages()) return;
+  // If we reached state transfer, all keys should have beed exchanged in the source replica
+  // TODO might be changed when full rotation is imp
+  ConcordAssert(keyStore_.loadAllReplicasKeyStoresFromReservedPages());
   // TODO E.L  KeyRotation implementation will need to rotate privete keys here, checkpoint number will be essential
-  LOG_DEBUG(KEY_EX_LOG, "building crypto system ");
+  if (keysView_.keys().privateKey.empty()) {
+    if (keysView_.keys().outstandingPrivateKey.size() > 0) {
+      keysView_.rotate(keysView_.keys().privateKey, keysView_.keys().outstandingPrivateKey);
+    } else {
+      keysView_.rotate(keysView_.keys().privateKey, keysView_.keys().generatedPrivateKey);
+    }
+    ConcordAssert(keysView_.keys().privateKey.empty() == false);
+  }
+  keysExchanged = true;
+  LOG_INFO(KEY_EX_LOG, "building crypto system after state transfer");
   notifyRegistry();
 }
 
 void KeyManager::sendKeyExchange() {
   KeyExchangeMsg msg;
   auto [prv, pub] = multiSigKeyHdlr_->generateMultisigKeyPair();
-  keysView_.publishPrivateKey = prv;
+  keysView_.keys().generatedPrivateKey = prv;
   msg.key = pub;
-  keysView_.save();
   msg.repID = repID_;
   std::stringstream ss;
   concord::serialize::Serializable::serialize(ss, msg);
   auto strMsg = ss.str();
   client_->sendRquest(bftEngine::KEY_EXCHANGE_FLAG, strMsg.size(), strMsg.c_str(), generateCid());
-  LOG_INFO(KEY_EX_LOG, "Sending key exchange msg");
+  keysView_.save();
+  LOG_INFO(KEY_EX_LOG, "Sending key exchange msg, sleeping");
 }
 
 // First Key exchange is on start, in order not to trigger view change, we'll wait for all replicas to be connected.
 // In order not to block it's done as async operation.
 // If transport is UDP, we can't know the connection status, and we are in Apollo context therefore giving 2sec grace.
 void KeyManager::sendInitialKey() {
+  if (keysView_.hasGeneratedKeys()) {
+    LOG_INFO(KEY_EX_LOG, "Replica already generated keys ");
+    return;
+  }
   auto l = [this]() {
     waitForFullCommunication();
     if (keyStore_.exchangedReplicas.find(repID_) != keyStore_.exchangedReplicas.end()) return;
@@ -265,80 +239,67 @@
   LOG_INFO(KEY_EX_LOG, "Consensus engine available, " << avlble << " replicas are connected");
 }
 
-/////////////PRIVATE KEYS////////////////////////////
-KeyManager::KeysView::KeysView(std::shared_ptr<ISaverLoader> sl, uint32_t clusterSize) : sl(sl) {
-  publicKeys.resize(clusterSize);
-  load();
+/////////////KEYS VIEW////////////////////////////
+
+const std::string KeyManager::KeysViewData::getVersion() const { return "1"; }
+
+void KeyManager::KeysViewData::serializeDataMembers(std::ostream& outStream) const {
+  serialize(outStream, privateKey);
+  serialize(outStream, outstandingPrivateKey);
+  serialize(outStream, generatedPrivateKey);
+  serialize(outStream, publicKeys);
+}
+
+void KeyManager::KeysViewData::deserializeDataMembers(std::istream& inStream) {
+  deserialize(inStream, privateKey);
+  deserialize(inStream, outstandingPrivateKey);
+  deserialize(inStream, generatedPrivateKey);
+  deserialize(inStream, publicKeys);
+}
+
+KeyManager::KeysView::KeysView(std::shared_ptr<ISecureStore> sec, uint32_t clusterSize) : secStore(sec) {
+  data.publicKeys.resize(clusterSize);
 }
 
 void KeyManager::KeysView::rotate(std::string& dst, std::string& src) {
   ConcordAssert(src.empty() == false);
   dst = src;
   src.clear();
-}
-
-const std::string KeyManager::KeysView::getVersion() const { return "1"; }
-
-void KeyManager::KeysView::serializeDataMembers(std::ostream& outStream) const {
-  serialize(outStream, privateKey);
-  serialize(outStream, outstandingPrivateKey);
-  serialize(outStream, publishPrivateKey);
-  serialize(outStream, publicKeys);
-<<<<<<< HEAD
-  serialize(outStream, seqnum);
-=======
->>>>>>> 8737c8f1
-}
-
-void KeyManager::KeysView::deserializeDataMembers(std::istream& inStream) {
-  deserialize(inStream, privateKey);
-  deserialize(inStream, outstandingPrivateKey);
-  deserialize(inStream, publishPrivateKey);
-  deserialize(inStream, publicKeys);
-<<<<<<< HEAD
-  deserialize(inStream, seqnum);
-=======
->>>>>>> 8737c8f1
-}
-
+  save();
+}
 void KeyManager::KeysView::save() {
-  if (!sl) return;
+  if (!secStore) {
+    LOG_DEBUG(KEY_EX_LOG, "Saver is not set");
+    return;
+  }
   std::stringstream ss;
-  concord::serialize::Serializable::serialize(ss, *this);
-  sl->save(ss.str());
-}
-
-void KeyManager::KeysView::load() {
-  if (!sl) return;
-  auto str = sl->load();
-  if (str.empty()) return;
+  concord::serialize::Serializable::serialize(ss, data);
+  secStore->save(ss.str());
+}
+
+bool KeyManager::KeysView::load() {
+  if (!secStore) {
+    LOG_DEBUG(KEY_EX_LOG, "Loader is not set");
+    return false;
+  }
+  auto str = secStore->load();
+  if (str.empty()) {
+    LOG_ERROR(KEY_EX_LOG, "Got empty string from loader");
+    return false;
+  }
   std::stringstream ss;
   ss.write(str.c_str(), std::streamsize(str.size()));
-  concord::serialize::Serializable::deserialize(ss, *this);
-}
-
-void KeyManager::FileSaverLoader::save(const std::string& str) {
-  if (str.empty()) return;
-  std::ofstream myfile;
-  myfile.open(fileName.c_str());
-  if (!myfile.good()) {
-    LOG_ERROR(KEY_EX_LOG, "Couldn't save key file to " << fileName);
-    return;
-  }
-  myfile << str;
-  myfile.close();
-}
-
-std::string KeyManager::FileSaverLoader::load() {
-  std::ifstream inFile;
-  inFile.open(fileName.c_str());
-  if (!inFile.good()) {
-    LOG_WARN(KEY_EX_LOG, "key file wasn't loaded " << fileName);
-    return "";
-  }
-  std::stringstream strStream;
-  strStream << inFile.rdbuf();
-  inFile.close();
-  return strStream.str();
-}
+  concord::serialize::Serializable::deserialize(ss, data);
+  LOG_DEBUG(KEY_EX_LOG, "Loaded successfully " << data.generatedPrivateKey << " " << data.outstandingPrivateKey);
+  return true;
+}
+
+void KeyManager::PersistentSaverLoader::save(const std::string& str) {
+  std::string nonConstStr = str;
+  LOG_DEBUG(KEY_EX_LOG, "Persistent save size " << nonConstStr.size());
+  ps->setKeysView(nonConstStr);
+}
+
+std::string KeyManager::PersistentSaverLoader::load() { return ps->getKeysView(); }
+
 }  // namespace bftEngine::impl